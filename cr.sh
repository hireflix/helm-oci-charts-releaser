--- conflicted
+++ resolved
@@ -24,10 +24,6 @@
 
 released_charts=()
 dry_run="${DRY_RUN:-false}"
-<<<<<<< HEAD
-dry_run="${DRY_RUN:-false}"
-=======
->>>>>>> eb977801
 
 show_help() {
   cat <<EOF
@@ -345,11 +341,7 @@
 }
 
 release_chart() {
-<<<<<<< HEAD
   local releaseExists flags tag chart_package chart="$1" name="$2" version="$3" desc="$4"
-=======
-  local releaseExists flags tag chart_package oci_push_path chart="$1" name="$2" version="$3" desc="$4"
->>>>>>> eb977801
   tag=$(release_tag "$name" "$version")
   chart_package="${install_dir}/package/${chart}/${name}-${version}.tgz"
   releaseExists=$(release_exists "$tag")
@@ -358,15 +350,8 @@
     echo "Release tag '$tag' is present. Skip chart push (skip_existing=true)..."
     return
   fi
-<<<<<<< HEAD
+
   dry_run helm push "${chart_package}" "oci://${oci_registry#oci://}"
-=======
-
-  oci_registry="$(echo "$oci_registry" | sed -e 's@^oci://@@' -e 's@/+$@@' )"
-  oci_push_path="${oci_registry}/${oci_path}"
-  
-  dry_run helm push "${chart_package}" "oci://${oci_push_path}"
->>>>>>> eb977801
 
   if (! $releaseExists); then
     # shellcheck disable=SC2086
