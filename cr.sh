#!/usr/bin/env bash

# Copyright The Helm Authors
#
# Licensed under the Apache License, Version 2.0 (the "License");
# you may not use this file except in compliance with the License.
# You may obtain a copy of the License at
#
#     https://www.apache.org/licenses/LICENSE-2.0
#
# Unless required by applicable law or agreed to in writing, software
# distributed under the License is distributed on an "AS IS" BASIS,
# WITHOUT WARRANTIES OR CONDITIONS OF ANY KIND, either express or implied.
# See the License for the specific language governing permissions and
# limitations under the License.

set -o errexit
set -o nounset
set -o pipefail

DEFAULT_HELM_VERSION=v3.13.2
ARCH=$(uname)
ARCH="${ARCH,,}-amd64" # Official helm is available only for x86_64

released_charts=()
dry_run="${DRY_RUN:-false}"

show_help() {
  cat <<EOF
Usage: $(basename "$0") <options>

    -h, --help                    Display help
    -v, --version                 The helm version to use (default: $DEFAULT_HELM_VERSION)"
    -d, --charts-dir              The charts directory (default either: helm, chart or charts)
    -u, --oci-username            The username used to login to the OCI registry
    -r, --oci-registry            The OCI registry
    -p, --oci-path                The OCI path to construct full path as {{oci-registry}}/{{oci-path}}
    -t, --tag-name-pattern        Specifies GitHub repository release naming pattern (ex. '{chartName}-chart')
        --install-dir             Specifies custom install dir
        --skip-helm-install       Skip helm installation (default: false)
        --skip-dependencies       Skip dependencies update from "Chart.yaml" to dir "charts/" before packaging (default: false)
<<<<<<< HEAD
        --skip-existing           Skip the chart push if the GitHub release exists
=======
        --skip-exisiting          Skip the chart push if the GithHub release exists
        --skip-oci-login          Skip the OCI registry login (default: false)
>>>>>>> 5ca97fb1
    -l, --mark-as-latest          Mark the created GitHub release as 'latest' (default: true)
EOF
}

errexit() {
  >&2 echo "$*"
  exit 1
}

main() {
  local version="$DEFAULT_HELM_VERSION"
  local charts_dir=
  local oci_username=
  local oci_registry=
  local oci_host=
  local install_dir=
  local skip_helm_install=false
  local skip_dependencies=false
  local skip_existing=true
  local skip_oci_login=false
  local mark_as_latest=true
  local tag_name_pattern=
  local repo_root=

  parse_command_line "$@"

  : "${GITHUB_TOKEN:?Environment variable GITHUB_TOKEN must be set}"
  if ( ! $skip_oci_login ) then
    : "${OCI_PASSWORD:?Environment variable OCI_PASSWORD must be set unless you skip oci login.}"
  fi

  (! $dry_run) || echo "===> DRY-RUN: TRUE"

  repo_root=$(git rev-parse --show-toplevel)
  pushd "$repo_root" >/dev/null

  find_charts_dir
  echo 'Looking up latest tag...'

  local latest_tag
  latest_tag=$(lookup_latest_tag)

  echo "Discovering changed charts since '$latest_tag'..."
  local changed_charts=()
  readarray -t changed_charts <<<"$(lookup_changed_charts "$latest_tag")"

  if [[ -n "${changed_charts[*]}" ]]; then
    install_helm
    helm_login

    for chart in "${changed_charts[@]}"; do
      local desc name version info=()
      readarray -t info <<<"$(chart_info "$chart")"
      desc="${info[0]}"
      name="${info[1]}"
      version="${info[2]}"

      package_chart "$chart"
      release_chart "$chart" "$name" "$version" "$desc"
    done

    echo "released_charts=$(
      IFS=,
      echo "${released_charts[*]}"
    )" >released_charts.txt
  else
    echo "Nothing to do. No chart changes detected."
    echo "released_charts=" >released_charts.txt
  fi

  echo "chart_version=${latest_tag}" >chart_version.txt
  popd >/dev/null
}

parse_command_line() {
  while [ "${1:-}" != "-" ]; do
    case "${1:-}" in
    -h | --help)
      show_help
      exit
      ;;
    -v | --version)
      if [[ -n "${2:-}" ]]; then
        version="$2"
        shift
      else
        echo "ERROR: '-v|--version' cannot be empty." >&2
        show_help
        exit 1
      fi
      ;;
    -d | --charts-dir)
      if [[ -n "${2:-}" ]]; then
        charts_dir="$2"
        shift
      else
        echo "ERROR: '-d|--charts-dir' cannot be empty." >&2
        show_help
        exit 1
      fi
      ;;
    -u | --oci-username)
      if [[ -n "${2:-}" ]]; then
        oci_username="$2"
        shift
      else
        echo "ERROR: '--oci-username' cannot be empty." >&2
        show_help
        exit 1
      fi
      ;;
    -r | --oci-registry)
      if [[ -n "${2:-}" ]]; then
        oci_registry="$2"
        shift
      else
        echo "ERROR: '--oci-registry' cannot be empty." >&2
        show_help
        exit 1
      fi
      ;;
    --install-dir)
      if [[ -n "${2:-}" ]]; then
        install_dir="$2"
        shift
      fi
      ;;
    --skip-helm-install)
      if [[ -n "${2:-}" ]]; then
        skip_helm_install="$2"
        shift
      fi
      ;;
    --skip-dependencies)
      if [[ -n "${2:-}" ]]; then
        skip_dependencies="$2"
        shift
      fi
      ;;
    --skip-existing)
      if [[ -n "${2:-}" ]]; then
        skip_existing="$2"
        shift
      fi
      ;;
    --skip-oci-login)
      if [ "${2}" == "true" ]; then
        skip_oci_login=true
        shift
      fi
      ;;
    -l | --mark-as-latest)
      if [[ -n "${2:-}" ]]; then
        mark_as_latest="$2"
        shift
      fi
      ;;
    -t | --tag-name-pattern)
      if [[ -n "${2:-}" ]]; then
        tag_name_pattern="$2"
        shift
      fi
      ;;
    *)
      break
      ;;
    esac

    shift
  done

  if ( ! $skip_oci_login ) then
    if [[ -z "$oci_username"  ]]; then
      echo "ERROR: '-u|--oci-username' is required unless you skip oci login." >&2
      show_help
      exit 1
    fi
  fi

  if [[ -z "$oci_registry" ]]; then
    echo "ERROR: '-r|--oci-registry' is required." >&2
    show_help
    exit 1
  fi

  if [[ -n $tag_name_pattern && $tag_name_pattern != *"{chartName}"* ]]; then
    echo "ERROR: Name pattern must contain '{chartName}' field." >&2
    show_help
    exit 1
  fi

  if [[ -z "$install_dir" ]]; then
    # use /tmp or RUNNER_TOOL_CACHE in GitHub Actions
    install_dir="${RUNNER_TOOL_CACHE:-/tmp}/cra/$ARCH"

    export HELM_CACHE_HOME="${install_dir}/.cache"
    export HELM_CONFIG_HOME="${install_dir}/.config"
    export HELM_DATA_HOME="${install_dir}.share"
  fi
}

install_helm() {
  if ( "$skip_helm_install" ) && ( which helm &> /dev/null ); then
    echo "Skipng helm install. Using existing helm..."
    return
  elif ( "$skip_helm_install" ); then
    errexit "ERROR: Remove --skip-helm-install or preinstall!"
  fi

  if [[ ! -x "$install_dir/helm" ]]; then
    mkdir -p "$install_dir"

    echo "Installing Helm ($version) to $install_dir..."
    curl -sSLo helm.tar.gz "https://get.helm.sh/helm-${version}-${ARCH}.tar.gz"
    curl -sSL "https://get.helm.sh/helm-${version}-${ARCH}.tar.gz.sha256sum" | \
      sed 's/helm-.*/helm.tar.gz/' > helm.sha256sum

    if ( ! sha256sum -c helm.sha256sum ); then
      rm -f helm.tar.gz helm.sha256sum
      errexit "ERROR: Aborting helm checksum is invalid"
    fi

    tar -C "$install_dir/.." -xzf helm.tar.gz "$ARCH/helm"
    rm -f helm.tar.gz helm.sha256sum
  else
    echo "Helm is found in the install directory"
  fi

  echo 'Setting PATH to use helm from the install directory...'
  export PATH="$install_dir:$PATH"
}

lookup_latest_tag() {
  git fetch --tags >/dev/null 2>&1

  if ! git describe --tags --abbrev=0 HEAD~ 2>/dev/null; then
    git rev-list --max-parents=0 --first-parent HEAD
  fi
}

filter_charts() {
  local charts=()
  while read -r path; do
    if [[ -f "${path}/Chart.yaml" ]]; then
      charts+=("$path")
    fi
  done
  printf "%s\n" "${charts[@]}"
}

find_charts_dir() {
  local cdirs=()
  if [ -n "$charts_dir" ]; then return; fi
  if [ -f "helm/Chart.yaml" ]; then cdirs+=("."); fi
  if [ -f "chart/Chart.yaml" ]; then cdirs+=("."); fi
  if (( "${#cdirs[@]}" > 1 )); then
    errexit "ERROR: Can't use both helm and chart directory."
  fi
  charts_dir="${cdirs[0]:-charts/}"
}

lookup_changed_charts() {
  local commit="$1"

  local changed_files
  changed_files=$(git diff --find-renames --name-only "$commit" -- "$charts_dir")

  local depth=$(($(tr "/" "\n" <<<"$charts_dir" | sed '/^\(\.\)*$/d' | wc -l) + 1))
  local fields="1-${depth}"

  cut -d '/' -f "$fields" <<<"$changed_files" | uniq | filter_charts
}

package_chart() {
  local chart="$1" flags=
  ( $skip_dependencies ) || flags="-u"

  echo "Packaging chart '$chart'..."
  dry_run helm package "$chart" $flags -d "${install_dir}/package/$chart"
}

dry_run() {
  # dry-run on
  if ($dry_run); then
    { set -x; echo "$@" >/dev/null; set +x; } 2>&1 | sed '/set +x/d' >&2; return
  else
    "$@"
  fi
}

chart_info() {
  local chart_dir="$1"
  # use readarray with the returned line
  helm show chart "$chart_dir" | sed -En '/^(description|name|version)/p' | sort | sed 's/^.*: //'
}

# get github release tag
release_tag() {
  local name="$1" version="$2"
  if [ -n "$tag_name_pattern" ]; then
    tag="${tag_name_pattern//\{chartName\}/$name}"
  fi
  echo "${tag:-$name}-$version"
}

release_exists() {
  local tag="$1"
  # fields: release tagName date
  dry_run gh release ls | tr -s '[:blank:]' | sed -E 's/\sLatest//' | cut -f 1 | grep -q "$tag" && echo true || echo false
}

release_chart() {
  local releaseExists flags tag chart_package chart="$1" name="$2" version="$3" desc="$4"
  tag=$(release_tag "$name" "$version")
  chart_package="${install_dir}/package/${chart}/${name}-${version}.tgz"
  releaseExists=$(release_exists "$tag")

  if ($releaseExists && $skip_existing); then
    echo "Release tag '$tag' is present. Skip chart push (skip_existing=true)..."
    return
  fi

  dry_run helm push "${chart_package}" "oci://${oci_registry#oci://}"

  if (! $releaseExists); then
    # shellcheck disable=SC2086
    (! $mark_as_latest) || flags="--latest"
    dry_run gh release create "$tag" $flags --title "$tag" --notes "$desc"
  fi

  # (re)upload package, i.e. overwrite, since skip_existing is not provided.
  dry_run gh release upload "$tag" "$chart_package" --clobber
  released_charts+=("$chart")
}

helm_login() {
  if ( $skip_oci_login ) then
    echo "Skipping helm login. Using existing credentials..."
    return
  fi
  # Get the cleared host url
  oci_registry="${oci_registry#oci://}"
  oci_host="${oci_registry%%/*}"
  echo "$OCI_PASSWORD" | dry_run helm registry login -u "${oci_username}" --password-stdin "${oci_host}"
}

main "$@"<|MERGE_RESOLUTION|>--- conflicted
+++ resolved
@@ -39,12 +39,8 @@
         --install-dir             Specifies custom install dir
         --skip-helm-install       Skip helm installation (default: false)
         --skip-dependencies       Skip dependencies update from "Chart.yaml" to dir "charts/" before packaging (default: false)
-<<<<<<< HEAD
         --skip-existing           Skip the chart push if the GitHub release exists
-=======
-        --skip-exisiting          Skip the chart push if the GithHub release exists
         --skip-oci-login          Skip the OCI registry login (default: false)
->>>>>>> 5ca97fb1
     -l, --mark-as-latest          Mark the created GitHub release as 'latest' (default: true)
 EOF
 }
